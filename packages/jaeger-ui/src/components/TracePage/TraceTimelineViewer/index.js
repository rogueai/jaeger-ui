// @flow

// Copyright (c) 2017 Uber Technologies, Inc.
//
// Licensed under the Apache License, Version 2.0 (the "License");
// you may not use this file except in compliance with the License.
// You may obtain a copy of the License at
//
// http://www.apache.org/licenses/LICENSE-2.0
//
// Unless required by applicable law or agreed to in writing, software
// distributed under the License is distributed on an "AS IS" BASIS,
// WITHOUT WARRANTIES OR CONDITIONS OF ANY KIND, either express or implied.
// See the License for the specific language governing permissions and
// limitations under the License.

import React from 'react';
import { connect } from 'react-redux';
import { bindActionCreators } from 'redux';

import { actions } from './duck';
import TimelineHeaderRow from './TimelineHeaderRow';
import VirtualizedTraceView from './VirtualizedTraceView';
import { merge as mergeShortcuts } from '../keyboard-shortcuts';
import type { Accessors } from '../ScrollManager';
import type { ViewRange, ViewRangeTimeUpdate } from '../types';
<<<<<<< HEAD
import type { Trace } from '../../../types/trace';
=======
import type { Span, Trace } from '../../../types';
>>>>>>> 7896416c

import './index.css';

type TraceTimelineViewerProps = {
  registerAccessors: Accessors => void,
  setSpanNameColumnWidth: number => void,
  collapseAll: (Span[]) => void,
  collapseOne: (Span[]) => void,
  expandAll: () => void,
  expandOne: (Span[]) => void,
  spanNameColumnWidth: number,
  textFilter: ?string,
  trace: Trace,
  updateNextViewRangeTime: ViewRangeTimeUpdate => void,
  updateViewRangeTime: (number, number, ?string) => void,
  viewRange: ViewRange,
};

const NUM_TICKS = 5;

/**
 * `TraceTimelineViewer` now renders the header row because it is sensitive to
 * `props.viewRange.time.cursor`. If `VirtualizedTraceView` renders it, it will
 * re-render the ListView every time the cursor is moved on the trace minimap
 * or `TimelineHeaderRow`.
 */
export class TraceTimelineViewerImpl extends React.PureComponent<TraceTimelineViewerProps> {
  props: TraceTimelineViewerProps;

  componentDidMount() {
    mergeShortcuts({
      collapseAll: this.collapseAll,
      expandAll: this.expandAll,
      collapseOne: this.collapseOne,
      expandOne: this.expandOne,
    });
  }

  collapseAll = () => {
    this.props.collapseAll(this.props.trace.spans);
  };

  collapseOne = () => {
    this.props.collapseOne(this.props.trace.spans);
  };

  expandAll = () => {
    this.props.expandAll();
  };

  expandOne = () => {
    this.props.expandOne(this.props.trace.spans);
  };

  render() {
    const {
      setSpanNameColumnWidth,
      updateNextViewRangeTime,
      updateViewRangeTime,
      viewRange,
      ...rest
    } = this.props;
    const { spanNameColumnWidth, trace } = rest;

    return (
      <div className="TraceTimelineViewer">
        <TimelineHeaderRow
          duration={trace.duration}
          nameColumnWidth={spanNameColumnWidth}
          numTicks={NUM_TICKS}
          onCollapseAll={this.collapseAll}
          onCollapseOne={this.collapseOne}
          onColummWidthChange={setSpanNameColumnWidth}
          onExpandAll={this.expandAll}
          onExpandOne={this.expandOne}
          viewRangeTime={viewRange.time}
          updateNextViewRangeTime={updateNextViewRangeTime}
          updateViewRangeTime={updateViewRangeTime}
        />
        <VirtualizedTraceView {...rest} currentViewRangeTime={viewRange.time.current} />
      </div>
    );
  }
}

function mapStateToProps(state, ownProps) {
  const spanNameColumnWidth = state.traceTimeline.spanNameColumnWidth;
  return { spanNameColumnWidth, ...ownProps };
}

function mapDispatchToProps(dispatch) {
  const { setSpanNameColumnWidth, expandAll, expandOne, collapseAll, collapseOne } = bindActionCreators(
    actions,
    dispatch
  );
  return { setSpanNameColumnWidth, expandAll, expandOne, collapseAll, collapseOne };
}

export default connect(mapStateToProps, mapDispatchToProps)(TraceTimelineViewerImpl);<|MERGE_RESOLUTION|>--- conflicted
+++ resolved
@@ -22,13 +22,10 @@
 import TimelineHeaderRow from './TimelineHeaderRow';
 import VirtualizedTraceView from './VirtualizedTraceView';
 import { merge as mergeShortcuts } from '../keyboard-shortcuts';
+
 import type { Accessors } from '../ScrollManager';
 import type { ViewRange, ViewRangeTimeUpdate } from '../types';
-<<<<<<< HEAD
-import type { Trace } from '../../../types/trace';
-=======
-import type { Span, Trace } from '../../../types';
->>>>>>> 7896416c
+import type { Span, Trace } from '../../../types/trace';
 
 import './index.css';
 
