--- conflicted
+++ resolved
@@ -20,11 +20,7 @@
 import DetailState from './SpanDetail/DetailState';
 import SpanTreeOffset from './SpanTreeOffset';
 import TimelineRow from './TimelineRow';
-<<<<<<< HEAD
-import type { Log, Span } from '../../../types/trace';
-=======
-import type { Log, Span, KeyValuePair, Link } from '../../../types';
->>>>>>> 045524ad
+import type { Log, Span, KeyValuePair, Link } from '../../../types/trace';
 
 import './SpanDetailRow.css';
 
