// Copyright (c) 2017 Uber Technologies, Inc.
//
// Licensed under the Apache License, Version 2.0 (the "License");
// you may not use this file except in compliance with the License.
// You may obtain a copy of the License at
//
// http://www.apache.org/licenses/LICENSE-2.0
//
// Unless required by applicable law or agreed to in writing, software
// distributed under the License is distributed on an "AS IS" BASIS,
// WITHOUT WARRANTIES OR CONDITIONS OF ANY KIND, either express or implied.
// See the License for the specific language governing permissions and
// limitations under the License.

import React, { Component } from 'react';
import { Col, Row } from 'antd';
import _values from 'lodash/values';
import PropTypes from 'prop-types';
import queryString from 'query-string';
import { connect } from 'react-redux';
import { bindActionCreators } from 'redux';
import store from 'store';

import * as jaegerApiActions from '../../actions/jaeger-api';
import SearchForm from './SearchForm';
import SearchResults, { sortFormSelector } from './SearchResults';
import ErrorMessage from '../common/ErrorMessage';
import LoadingIndicator from '../common/LoadingIndicator';
import { sortTraces, getTraceSummaries } from '../../model/search';
import getLastXformCacher from '../../utils/get-last-xform-cacher';
import prefixUrl from '../../utils/prefix-url';

import './index.css';
import JaegerLogo from '../../img/jaeger-logo.svg';

export default class SearchTracePage extends Component {
  componentDidMount() {
    const { searchTraces, urlQueryParams, fetchServices, fetchServiceOperations } = this.props;
    if (urlQueryParams.service || urlQueryParams.traceID) {
      searchTraces(urlQueryParams);
    }
    fetchServices();
    const { service } = store.get('lastSearch') || {};
    if (service && service !== '-') {
      fetchServiceOperations(service);
    }
  }

  goToTrace = traceID => {
    this.props.history.push(prefixUrl(`/trace/${traceID}`));
  };

  render() {
    const {
      errors,
      isHomepage,
      loadingServices,
      loadingTraces,
      maxTraceDuration,
      services,
      traceResults,
    } = this.props;
    const hasTraceResults = traceResults && traceResults.length > 0;
    const showErrors = errors && !loadingTraces;
    const showLogo = isHomepage && !hasTraceResults && !loadingTraces && !errors;
    return (
      <div>
        <Row>
          <Col span={6} className="SearchTracePage--column">
            <div className="SearchTracePage--find">
              <h2>Find Traces</h2>
              {!loadingServices && services ? <SearchForm services={services} /> : <LoadingIndicator />}
            </div>
          </Col>
          <Col span={18} className="SearchTracePage--column">
            {showErrors && (
              <div className="js-test-error-message">
                <h2>There was an error querying for traces:</h2>
                {errors.map(err => <ErrorMessage key={err.message} error={err} />)}
              </div>
            )}
<<<<<<< HEAD
          {isHomepage &&
            !hasTraceResults && (
              <div className="ui middle aligned center aligned grid" style={{ marginTop: 100 }}>
                <div className="column">
                  <img className="js-test-logo" alt="presentation" src={prefixUrl(JaegerLogo)} width="400" />
                </div>
              </div>
            )}
          {!isHomepage &&
            !hasTraceResults &&
            !loadingTraces &&
            !errors && (
              <div className="ui message trace-search--no-results js-test-no-results">
                No trace results. Try another query.
              </div>
            )}
          {hasTraceResults &&
            !loadingTraces && (
              <div>
                <div>
                  <div style={{ border: '1px solid #e6e6e6' }}>
                    <div className="p2">
                      <TraceResultsScatterPlot
                        data={traceResults.map(t => ({
                          x: t.timestamp,
                          y: t.duration,
                          traceID: t.traceID,
                          size: t.numberOfSpans,
                          name: t.traceName,
                        }))}
                        onValueClick={t => {
                          this.props.history.push(prefixUrl(`/trace/${t.traceID}`));
                        }}
                      />
                    </div>
                    <div className="p2 clearfix" style={{ backgroundColor: 'whitesmoke' }}>
                      <div className="left">
                        <span>
                          {numberOfTraceResults} Trace
                          {numberOfTraceResults > 1 && 's'}
                        </span>
                      </div>
                      <div className="right">
                        <TraceResultsFilterForm />
                      </div>
                    </div>
                  </div>
                </div>
                <div>
                  <ul className="list-reset">
                    {traceResults.map(trace => (
                      <li key={trace.traceID} className="my1">
                        <Link to={prefixUrl(`/trace/${trace.traceID}`)}>
                          <TraceSearchResult
                            trace={trace}
                            durationPercent={getPercentageOfDuration(trace.duration, maxTraceDuration)}
                          />
                        </Link>
                      </li>
                    ))}
                  </ul>
                </div>
              </div>
=======
            {showLogo && (
              <img
                className="SearchTracePage--logo js-test-logo"
                alt="presentation"
                src={JaegerLogo}
                width="400"
              />
>>>>>>> b7a3e74b
            )}
            {!showErrors &&
              !showLogo && (
                <SearchResults
                  goToTrace={this.goToTrace}
                  loading={loadingTraces}
                  maxTraceDuration={maxTraceDuration}
                  traces={traceResults}
                />
              )}
          </Col>
        </Row>
      </div>
    );
  }
}

SearchTracePage.propTypes = {
  isHomepage: PropTypes.bool,
  // eslint-disable-next-line react/forbid-prop-types
  traceResults: PropTypes.array,
  maxTraceDuration: PropTypes.number,
  loadingServices: PropTypes.bool,
  loadingTraces: PropTypes.bool,
  urlQueryParams: PropTypes.shape({
    service: PropTypes.string,
    limit: PropTypes.string,
  }),
  services: PropTypes.arrayOf(
    PropTypes.shape({
      name: PropTypes.string,
      operations: PropTypes.arrayOf(PropTypes.string),
    })
  ),
  searchTraces: PropTypes.func,
  history: PropTypes.shape({
    push: PropTypes.func,
  }),
  fetchServiceOperations: PropTypes.func,
  fetchServices: PropTypes.func,
  errors: PropTypes.arrayOf(
    PropTypes.shape({
      message: PropTypes.string,
    })
  ),
};

const stateTraceXformer = getLastXformCacher(stateTrace => {
  const { traces: traceMap, loading: loadingTraces, error: traceError } = stateTrace;
  const { traces, maxDuration } = getTraceSummaries(_values(traceMap));
  return { traces, maxDuration, traceError, loadingTraces };
});

const stateServicesXformer = getLastXformCacher(stateServices => {
  const {
    loading: loadingServices,
    services: serviceList,
    operationsForService: opsBySvc,
    error: serviceError,
  } = stateServices;
  const services =
    serviceList &&
    serviceList.map(name => ({
      name,
      operations: opsBySvc[name] || [],
    }));
  return { loadingServices, services, serviceError };
});

// export to test
export function mapStateToProps(state) {
  const query = queryString.parse(state.router.location.search);
  const isHomepage = !Object.keys(query).length;
  const { traces, maxDuration, traceError, loadingTraces } = stateTraceXformer(state.trace);
  const { loadingServices, services, serviceError } = stateServicesXformer(state.services);
  const errors = [];
  if (traceError) {
    errors.push(traceError);
  }
  if (serviceError) {
    errors.push(serviceError);
  }
  const sortBy = sortFormSelector(state, 'sortBy');
  sortTraces(traces, sortBy);

  return {
    isHomepage,
    services,
    loadingTraces,
    loadingServices,
    errors: errors.length ? errors : null,
    maxTraceDuration: maxDuration,
    sortTracesBy: sortBy,
    traceResults: traces,
    urlQueryParams: query,
  };
}

function mapDispatchToProps(dispatch) {
  const { searchTraces, fetchServices, fetchServiceOperations } = bindActionCreators(
    jaegerApiActions,
    dispatch
  );
  return {
    fetchServiceOperations,
    fetchServices,
    searchTraces,
  };
}
export const ConnectedSearchTracePage = connect(mapStateToProps, mapDispatchToProps)(SearchTracePage);<|MERGE_RESOLUTION|>--- conflicted
+++ resolved
@@ -79,79 +79,13 @@
                 {errors.map(err => <ErrorMessage key={err.message} error={err} />)}
               </div>
             )}
-<<<<<<< HEAD
-          {isHomepage &&
-            !hasTraceResults && (
-              <div className="ui middle aligned center aligned grid" style={{ marginTop: 100 }}>
-                <div className="column">
-                  <img className="js-test-logo" alt="presentation" src={prefixUrl(JaegerLogo)} width="400" />
-                </div>
-              </div>
-            )}
-          {!isHomepage &&
-            !hasTraceResults &&
-            !loadingTraces &&
-            !errors && (
-              <div className="ui message trace-search--no-results js-test-no-results">
-                No trace results. Try another query.
-              </div>
-            )}
-          {hasTraceResults &&
-            !loadingTraces && (
-              <div>
-                <div>
-                  <div style={{ border: '1px solid #e6e6e6' }}>
-                    <div className="p2">
-                      <TraceResultsScatterPlot
-                        data={traceResults.map(t => ({
-                          x: t.timestamp,
-                          y: t.duration,
-                          traceID: t.traceID,
-                          size: t.numberOfSpans,
-                          name: t.traceName,
-                        }))}
-                        onValueClick={t => {
-                          this.props.history.push(prefixUrl(`/trace/${t.traceID}`));
-                        }}
-                      />
-                    </div>
-                    <div className="p2 clearfix" style={{ backgroundColor: 'whitesmoke' }}>
-                      <div className="left">
-                        <span>
-                          {numberOfTraceResults} Trace
-                          {numberOfTraceResults > 1 && 's'}
-                        </span>
-                      </div>
-                      <div className="right">
-                        <TraceResultsFilterForm />
-                      </div>
-                    </div>
-                  </div>
-                </div>
-                <div>
-                  <ul className="list-reset">
-                    {traceResults.map(trace => (
-                      <li key={trace.traceID} className="my1">
-                        <Link to={prefixUrl(`/trace/${trace.traceID}`)}>
-                          <TraceSearchResult
-                            trace={trace}
-                            durationPercent={getPercentageOfDuration(trace.duration, maxTraceDuration)}
-                          />
-                        </Link>
-                      </li>
-                    ))}
-                  </ul>
-                </div>
-              </div>
-=======
             {showLogo && (
               <img
                 className="SearchTracePage--logo js-test-logo"
                 alt="presentation"
-                src={JaegerLogo}
+                src={prefixUrl(JaegerLogo)}
                 width="400"
               />
->>>>>>> b7a3e74b
             )}
             {!showErrors &&
               !showLogo && (
