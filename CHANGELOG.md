# Changes merged into master

### [#169](https://github.com/jaegertracing/jaeger-ui/pull/169) Use Ant Design instead of Semantic UI

* Fix [#164](https://github.com/jaegertracing/jaeger-ui/issues/164) - Use Ant Design instead of Semantic UI
* Fix [#165](https://github.com/jaegertracing/jaeger-ui/issues/165) - Search results are shown without a date
* Fix [#69](https://github.com/jaegertracing/jaeger-ui/issues/69) - Missing endpoints in jaeger ui dropdown

### [#168](https://github.com/jaegertracing/jaeger-ui/pull/168) Fix 2 digit lookback (12h, 24h) parsing

<<<<<<< HEAD
* Fix [#167](https://github.com/jaegertracing/jaeger-ui/issues/167) - 12 and 24 hour search lookbacks not
  converted to start timestamp correctly

### [#162](https://github.com/jaegertracing/jaeger-ui/pull/162) Only JSON.parse JSON strings in tags/logs values

* Fix [#146](https://github.com/jaegertracing/jaeger-ui/issues/146) - Tags with string type displayed as
  integers in UI, bigint js problem

### [#161](https://github.com/jaegertracing/jaeger-ui/pull/161) Add timezone tooltip to custom lookback form-field

* Fix [#154](https://github.com/jaegertracing/jaeger-ui/issues/154) - Explain time zone of the lookback
  parameter
=======
* Fix [#167](https://github.com/jaegertracing/jaeger-ui/issues/167) - 12 and 24 hour search lookbacks not converted to start timestamp correctly

### [#162](https://github.com/jaegertracing/jaeger-ui/pull/162) Only JSON.parse JSON strings in tags/logs values

* Fix [#146](https://github.com/jaegertracing/jaeger-ui/issues/146) - Tags with string type displayed as integers in UI, bigint js problem

### [#161](https://github.com/jaegertracing/jaeger-ui/pull/161) Add timezone tooltip to custom lookback form-field

* Fix [#154](https://github.com/jaegertracing/jaeger-ui/issues/154) - Explain time zone of the lookback parameter
>>>>>>> 4e7fc85d

### [#153](https://github.com/jaegertracing/jaeger-ui/pull/153) Add View Option for raw/unadjusted trace

* Fix [#152](https://github.com/jaegertracing/jaeger-ui/issues/152) - Add View Option for raw/unadjusted trace

### [#147](https://github.com/jaegertracing/jaeger-ui/pull/147) Use logfmt for search tag input format

<<<<<<< HEAD
* Fix [#145](https://github.com/jaegertracing/jaeger-ui/issues/145) - Support logfmt for tags text input in
  the search form
=======
* Fix [#145](https://github.com/jaegertracing/jaeger-ui/issues/145) - Support logfmt for tags text input in the search form
>>>>>>> 4e7fc85d
* Fix [#11](https://github.com/jaegertracing/jaeger-ui/issues/11) - Document allowed operators on tag search

### [#143](https://github.com/jaegertracing/jaeger-ui/pull/143) Add a config value for the DAG cutoff

<<<<<<< HEAD
* Fix [#130](https://github.com/jaegertracing/jaeger-ui/issues/130) - Why maximum dependency length is set to
  100 in DAG?
=======
* Fix [#130](https://github.com/jaegertracing/jaeger-ui/issues/130) - Why maximum dependency length is set to 100 in DAG?
>>>>>>> 4e7fc85d

### [#141](https://github.com/jaegertracing/jaeger-ui/pull/141) `package.json#proxy` should proxy all `/api` requests

* Fix [#139](https://github.com/jaegertracing/jaeger-ui/issues/139) - Anyone konw how to open 16686 port?

### [#140](https://github.com/jaegertracing/jaeger-ui/pull/140) Encode service names in API calls

<<<<<<< HEAD
* Fix [#138](https://github.com/jaegertracing/jaeger-ui/issues/138) - Cannot find operations if there is '/'
  char in serviceName

### [#136](https://github.com/jaegertracing/jaeger-ui/pull/136) Fix endless trace HTTP requests

* Fix [#128](https://github.com/jaegertracing/jaeger-ui/issues/128) - When trace id is invalid, Jaeger UI send
  this request forever

### [#134](https://github.com/jaegertracing/jaeger-ui/pull/134) Fix trace name resolution

* Fix [#117](https://github.com/jaegertracing/jaeger-ui/issues/117) - traceName relies on traceID to equal
  spanID
=======
* Fix [#138](https://github.com/jaegertracing/jaeger-ui/issues/138) - Cannot find operations if there is '/' char in serviceName

### [#136](https://github.com/jaegertracing/jaeger-ui/pull/136) Fix endless trace HTTP requests

* Fix [#128](https://github.com/jaegertracing/jaeger-ui/issues/128) - When trace id is invalid, Jaeger UI send this request forever

### [#134](https://github.com/jaegertracing/jaeger-ui/pull/134) Fix trace name resolution

* Fix [#117](https://github.com/jaegertracing/jaeger-ui/issues/117) - traceName relies on traceID to equal spanID
>>>>>>> 4e7fc85d
* Fix [#129](https://github.com/jaegertracing/jaeger-ui/issues/129) - ¯*( ツ )*/¯ is not very clear

### [#133](https://github.com/jaegertracing/jaeger-ui/pull/133) Better HTTP error messages

### [#122](https://github.com/jaegertracing/jaeger-ui/pull/122) Make dependencies tab configurable

### [#120](https://github.com/jaegertracing/jaeger-ui/pull/120) Add keyboard shortcut help modal

### [#118](https://github.com/jaegertracing/jaeger-ui/pull/118) Handle `FOLLOWS_FROM` reference type

<<<<<<< HEAD
* Fix [#115](https://github.com/jaegertracing/jaeger-ui/issues/115) - Rendering traces with spans containing a
  'FOLLOWS_FROM' reference seems broken
=======
* Fix [#115](https://github.com/jaegertracing/jaeger-ui/issues/115) - Rendering traces with spans containing a 'FOLLOWS_FROM' reference seems broken
>>>>>>> 4e7fc85d

### [#110](https://github.com/jaegertracing/jaeger-ui/pull/110) Fix browser back button not working correctly

* Fix [#94](https://github.com/jaegertracing/jaeger-ui/issues/94) - Browser back button not working correctly

### [#107](https://github.com/jaegertracing/jaeger-ui/pull/107) Embed UI config

<<<<<<< HEAD
The query service can embed custom UI configuration into `index.html`, speeding up the initial page load and
allowing custom Google Analytics tracking IDs without requiring the UI bundle to be regenerated. This also
lays the ground work for other UI configuration scenarios, in the future.
=======
The query service can embed custom UI configuration into `index.html`, speeding up the initial page load and allowing custom Google Analytics tracking IDs without requiring the UI bundle to be regenerated. This also lays the ground work for other UI configuration scenarios, in the future.
>>>>>>> 4e7fc85d

### [#97](https://github.com/jaegertracing/jaeger-ui/pull/97) Change to Apache license v.2 and add DCO / CONTRIBUTING.md

### [#93](https://github.com/jaegertracing/jaeger-ui/pull/93) Keyboard shortcuts and minimap UX

<<<<<<< HEAD
* Fix [#89](https://github.com/uber/jaeger-ui/issues/89) - [trace view] Drag and release on timeline header
  row zooms into respective range
=======
* Fix [#89](https://github.com/uber/jaeger-ui/issues/89) - [trace view] Drag and release on timeline header row zooms into respective range
>>>>>>> 4e7fc85d
* Fix [#23](https://github.com/uber/jaeger-ui/issues/23) - [trace view] Navigate and zoom via minimap
* Fix [#22](https://github.com/uber/jaeger-ui/issues/22) - [trace view] Pan and zoom via keyboard shortcuts

### [#84](https://github.com/jaegertracing/jaeger-ui/pull/84) Improve search dropdowns

<<<<<<< HEAD
* Fix [#79](https://github.com/uber/jaeger-ui/issues/79) - Sort services and operations operations (case
  insensitive)
* Fix [#31](https://github.com/uber/jaeger-ui/issues/31) - Filter options based on contains instead of starts
  with
=======
* Fix [#79](https://github.com/uber/jaeger-ui/issues/79) - Sort services and operations operations (case insensitive)
* Fix [#31](https://github.com/uber/jaeger-ui/issues/31) - Filter options based on contains instead of starts with
>>>>>>> 4e7fc85d
* Fix [#30](https://github.com/uber/jaeger-ui/issues/30) - Filter options based on case insensitive match

### [#78](https://github.com/jaegertracing/jaeger-ui/pull/78) Custom menu via /api/config with project links as defaults

* Fix [#44](https://github.com/uber/jaeger-ui/issues/44) - Add configurable, persistent links to the header
* **Support for this is WIP in query service**

### [#81](https://github.com/jaegertracing/jaeger-ui/pull/81) Fix Google Analytics tracking

### [#77](https://github.com/jaegertracing/jaeger-ui/pull/77) Fix trace mini-map blurry when < 60 spans

### [#74](https://github.com/jaegertracing/jaeger-ui/pull/74) Make left column adjustable in trace detail

### [#71](https://github.com/jaegertracing/jaeger-ui/pull/71) [trave view] Mouseover expands truncated text to full length in left column

### [#68](https://github.com/jaegertracing/jaeger-ui/pull/68) Virtualized scrolling for trace detail view

* Performance improved for initial loading, expanding span details, text search and scrolling

### [#53](https://github.com/jaegertracing/jaeger-ui/pull/53) Refactor trace detail

<<<<<<< HEAD
* Partial fix for [#42](https://github.com/uber/jaeger-ui/issues/42) - Support URL prefix via homepage in
  package.json
=======
* Partial fix for [#42](https://github.com/uber/jaeger-ui/issues/42) - Support URL prefix via homepage in package.json
>>>>>>> 4e7fc85d
* Scatterplot dots are sized based on number of spans
* Scatterplot dots mouseover shows trace name
* Clicking span detail left column collapses detail
* Clicking anywhere left of parent span name toggles children visibility
* Clip or hide span bars when zoomed in (instead of flush left)
* Label on span bars no longer off-screen
* Full width of the header is clickable for tags, process, and logs headers (instead of header text, only)
<<<<<<< HEAD
* Horizontal scrolling for wide content (e.g. long log values) (Fix
  [#58](https://github.com/uber/jaeger-ui/issues/58))
* Tall content scrolls via entire table instead of single table cell
* Fix [#55](https://github.com/uber/jaeger-ui/issues/55) - Some tags were not being rendered due to clashing
  keys (observed in a log message)
* Fix [jaegertracing/jaeger#326](https://github.com/jaegertracing/jaeger/issues/326) - extraneous scrollbars
  in trace views
* Ticks in span graph made to match trace detail (in number and formatting)
* Fix [#49](https://github.com/uber/jaeger-ui/issues/42) - Span position in graph doesn't not match its
  position in the detail
=======
* Horizontal scrolling for wide content (e.g. long log values) (Fix [#58](https://github.com/uber/jaeger-ui/issues/58))
* Tall content scrolls via entire table instead of single table cell
* Fix [#55](https://github.com/uber/jaeger-ui/issues/55) - Some tags were not being rendered due to clashing keys (observed in a log message)
* Fix [jaegertracing/jaeger#326](https://github.com/jaegertracing/jaeger/issues/326) - extraneous scrollbars in trace views
* Ticks in span graph made to match trace detail (in number and formatting)
* Fix [#49](https://github.com/uber/jaeger-ui/issues/42) - Span position in graph doesn't not match its position in the detail
>>>>>>> 4e7fc85d

### [Changes from before 2017-08-23 are not logged here](https://www.youtube.com/watch?v=NoAzpa1x7jU&feature=youtu.be&t=107)<|MERGE_RESOLUTION|>--- conflicted
+++ resolved
@@ -8,20 +8,6 @@
 
 ### [#168](https://github.com/jaegertracing/jaeger-ui/pull/168) Fix 2 digit lookback (12h, 24h) parsing
 
-<<<<<<< HEAD
-* Fix [#167](https://github.com/jaegertracing/jaeger-ui/issues/167) - 12 and 24 hour search lookbacks not
-  converted to start timestamp correctly
-
-### [#162](https://github.com/jaegertracing/jaeger-ui/pull/162) Only JSON.parse JSON strings in tags/logs values
-
-* Fix [#146](https://github.com/jaegertracing/jaeger-ui/issues/146) - Tags with string type displayed as
-  integers in UI, bigint js problem
-
-### [#161](https://github.com/jaegertracing/jaeger-ui/pull/161) Add timezone tooltip to custom lookback form-field
-
-* Fix [#154](https://github.com/jaegertracing/jaeger-ui/issues/154) - Explain time zone of the lookback
-  parameter
-=======
 * Fix [#167](https://github.com/jaegertracing/jaeger-ui/issues/167) - 12 and 24 hour search lookbacks not converted to start timestamp correctly
 
 ### [#162](https://github.com/jaegertracing/jaeger-ui/pull/162) Only JSON.parse JSON strings in tags/logs values
@@ -31,7 +17,6 @@
 ### [#161](https://github.com/jaegertracing/jaeger-ui/pull/161) Add timezone tooltip to custom lookback form-field
 
 * Fix [#154](https://github.com/jaegertracing/jaeger-ui/issues/154) - Explain time zone of the lookback parameter
->>>>>>> 4e7fc85d
 
 ### [#153](https://github.com/jaegertracing/jaeger-ui/pull/153) Add View Option for raw/unadjusted trace
 
@@ -39,22 +24,12 @@
 
 ### [#147](https://github.com/jaegertracing/jaeger-ui/pull/147) Use logfmt for search tag input format
 
-<<<<<<< HEAD
-* Fix [#145](https://github.com/jaegertracing/jaeger-ui/issues/145) - Support logfmt for tags text input in
-  the search form
-=======
 * Fix [#145](https://github.com/jaegertracing/jaeger-ui/issues/145) - Support logfmt for tags text input in the search form
->>>>>>> 4e7fc85d
 * Fix [#11](https://github.com/jaegertracing/jaeger-ui/issues/11) - Document allowed operators on tag search
 
 ### [#143](https://github.com/jaegertracing/jaeger-ui/pull/143) Add a config value for the DAG cutoff
 
-<<<<<<< HEAD
-* Fix [#130](https://github.com/jaegertracing/jaeger-ui/issues/130) - Why maximum dependency length is set to
-  100 in DAG?
-=======
 * Fix [#130](https://github.com/jaegertracing/jaeger-ui/issues/130) - Why maximum dependency length is set to 100 in DAG?
->>>>>>> 4e7fc85d
 
 ### [#141](https://github.com/jaegertracing/jaeger-ui/pull/141) `package.json#proxy` should proxy all `/api` requests
 
@@ -62,20 +37,6 @@
 
 ### [#140](https://github.com/jaegertracing/jaeger-ui/pull/140) Encode service names in API calls
 
-<<<<<<< HEAD
-* Fix [#138](https://github.com/jaegertracing/jaeger-ui/issues/138) - Cannot find operations if there is '/'
-  char in serviceName
-
-### [#136](https://github.com/jaegertracing/jaeger-ui/pull/136) Fix endless trace HTTP requests
-
-* Fix [#128](https://github.com/jaegertracing/jaeger-ui/issues/128) - When trace id is invalid, Jaeger UI send
-  this request forever
-
-### [#134](https://github.com/jaegertracing/jaeger-ui/pull/134) Fix trace name resolution
-
-* Fix [#117](https://github.com/jaegertracing/jaeger-ui/issues/117) - traceName relies on traceID to equal
-  spanID
-=======
 * Fix [#138](https://github.com/jaegertracing/jaeger-ui/issues/138) - Cannot find operations if there is '/' char in serviceName
 
 ### [#136](https://github.com/jaegertracing/jaeger-ui/pull/136) Fix endless trace HTTP requests
@@ -85,7 +46,6 @@
 ### [#134](https://github.com/jaegertracing/jaeger-ui/pull/134) Fix trace name resolution
 
 * Fix [#117](https://github.com/jaegertracing/jaeger-ui/issues/117) - traceName relies on traceID to equal spanID
->>>>>>> 4e7fc85d
 * Fix [#129](https://github.com/jaegertracing/jaeger-ui/issues/129) - ¯*( ツ )*/¯ is not very clear
 
 ### [#133](https://github.com/jaegertracing/jaeger-ui/pull/133) Better HTTP error messages
@@ -96,12 +56,7 @@
 
 ### [#118](https://github.com/jaegertracing/jaeger-ui/pull/118) Handle `FOLLOWS_FROM` reference type
 
-<<<<<<< HEAD
-* Fix [#115](https://github.com/jaegertracing/jaeger-ui/issues/115) - Rendering traces with spans containing a
-  'FOLLOWS_FROM' reference seems broken
-=======
 * Fix [#115](https://github.com/jaegertracing/jaeger-ui/issues/115) - Rendering traces with spans containing a 'FOLLOWS_FROM' reference seems broken
->>>>>>> 4e7fc85d
 
 ### [#110](https://github.com/jaegertracing/jaeger-ui/pull/110) Fix browser back button not working correctly
 
@@ -109,38 +64,20 @@
 
 ### [#107](https://github.com/jaegertracing/jaeger-ui/pull/107) Embed UI config
 
-<<<<<<< HEAD
-The query service can embed custom UI configuration into `index.html`, speeding up the initial page load and
-allowing custom Google Analytics tracking IDs without requiring the UI bundle to be regenerated. This also
-lays the ground work for other UI configuration scenarios, in the future.
-=======
 The query service can embed custom UI configuration into `index.html`, speeding up the initial page load and allowing custom Google Analytics tracking IDs without requiring the UI bundle to be regenerated. This also lays the ground work for other UI configuration scenarios, in the future.
->>>>>>> 4e7fc85d
 
 ### [#97](https://github.com/jaegertracing/jaeger-ui/pull/97) Change to Apache license v.2 and add DCO / CONTRIBUTING.md
 
 ### [#93](https://github.com/jaegertracing/jaeger-ui/pull/93) Keyboard shortcuts and minimap UX
 
-<<<<<<< HEAD
-* Fix [#89](https://github.com/uber/jaeger-ui/issues/89) - [trace view] Drag and release on timeline header
-  row zooms into respective range
-=======
 * Fix [#89](https://github.com/uber/jaeger-ui/issues/89) - [trace view] Drag and release on timeline header row zooms into respective range
->>>>>>> 4e7fc85d
 * Fix [#23](https://github.com/uber/jaeger-ui/issues/23) - [trace view] Navigate and zoom via minimap
 * Fix [#22](https://github.com/uber/jaeger-ui/issues/22) - [trace view] Pan and zoom via keyboard shortcuts
 
 ### [#84](https://github.com/jaegertracing/jaeger-ui/pull/84) Improve search dropdowns
 
-<<<<<<< HEAD
-* Fix [#79](https://github.com/uber/jaeger-ui/issues/79) - Sort services and operations operations (case
-  insensitive)
-* Fix [#31](https://github.com/uber/jaeger-ui/issues/31) - Filter options based on contains instead of starts
-  with
-=======
 * Fix [#79](https://github.com/uber/jaeger-ui/issues/79) - Sort services and operations operations (case insensitive)
 * Fix [#31](https://github.com/uber/jaeger-ui/issues/31) - Filter options based on contains instead of starts with
->>>>>>> 4e7fc85d
 * Fix [#30](https://github.com/uber/jaeger-ui/issues/30) - Filter options based on case insensitive match
 
 ### [#78](https://github.com/jaegertracing/jaeger-ui/pull/78) Custom menu via /api/config with project links as defaults
@@ -162,12 +99,7 @@
 
 ### [#53](https://github.com/jaegertracing/jaeger-ui/pull/53) Refactor trace detail
 
-<<<<<<< HEAD
-* Partial fix for [#42](https://github.com/uber/jaeger-ui/issues/42) - Support URL prefix via homepage in
-  package.json
-=======
 * Partial fix for [#42](https://github.com/uber/jaeger-ui/issues/42) - Support URL prefix via homepage in package.json
->>>>>>> 4e7fc85d
 * Scatterplot dots are sized based on number of spans
 * Scatterplot dots mouseover shows trace name
 * Clicking span detail left column collapses detail
@@ -175,24 +107,11 @@
 * Clip or hide span bars when zoomed in (instead of flush left)
 * Label on span bars no longer off-screen
 * Full width of the header is clickable for tags, process, and logs headers (instead of header text, only)
-<<<<<<< HEAD
-* Horizontal scrolling for wide content (e.g. long log values) (Fix
-  [#58](https://github.com/uber/jaeger-ui/issues/58))
-* Tall content scrolls via entire table instead of single table cell
-* Fix [#55](https://github.com/uber/jaeger-ui/issues/55) - Some tags were not being rendered due to clashing
-  keys (observed in a log message)
-* Fix [jaegertracing/jaeger#326](https://github.com/jaegertracing/jaeger/issues/326) - extraneous scrollbars
-  in trace views
-* Ticks in span graph made to match trace detail (in number and formatting)
-* Fix [#49](https://github.com/uber/jaeger-ui/issues/42) - Span position in graph doesn't not match its
-  position in the detail
-=======
 * Horizontal scrolling for wide content (e.g. long log values) (Fix [#58](https://github.com/uber/jaeger-ui/issues/58))
 * Tall content scrolls via entire table instead of single table cell
 * Fix [#55](https://github.com/uber/jaeger-ui/issues/55) - Some tags were not being rendered due to clashing keys (observed in a log message)
 * Fix [jaegertracing/jaeger#326](https://github.com/jaegertracing/jaeger/issues/326) - extraneous scrollbars in trace views
 * Ticks in span graph made to match trace detail (in number and formatting)
 * Fix [#49](https://github.com/uber/jaeger-ui/issues/42) - Span position in graph doesn't not match its position in the detail
->>>>>>> 4e7fc85d
 
 ### [Changes from before 2017-08-23 are not logged here](https://www.youtube.com/watch?v=NoAzpa1x7jU&feature=youtu.be&t=107)